--- conflicted
+++ resolved
@@ -1,4 +1,3 @@
-<<<<<<< HEAD
 """Configuration file for the Sphinx documentation builder.
 
 For the full list of built-in configuration values, see the documentation:
@@ -45,64 +44,6 @@
     "numpy": ("https://numpy.org/doc/stable/", None),
     "scipy": ("https://docs.scipy.org/doc/scipy/", None),
     "sympy": ("https://docs.sympy.org/latest/", None),
-}
-
-
-# -- Options for HTML output -------------------------------------------------
-# https://www.sphinx-doc.org/en/master/usage/configuration.html#options-for-html-output
-
-html_theme = "furo"
-
-html_theme_options = {
-    "source_edit_link": "https://github.com/brocksam/pycollo/",
-}
-
-html_static_path = ["_static"]
-=======
-"""Configuration file for the Sphinx documentation builder.
-
-For the full list of built-in configuration values, see the documentation:
-https://www.sphinx-doc.org/en/master/usage/configuration.html
-"""
-import pathlib
-import sys
-
-# Add source folder to path for autodoc
-path = pathlib.Path(__file__).parent.parent.absolute()
-sys.path.insert(0, str(path))
-
-# -- Project information -----------------------------------------------------
-# https://www.sphinx-doc.org/en/master/usage/configuration.html#project-information
-
-project = "Pycollo"
-copyright = "2023, Sam Brockie"  # noqa: A001
-author = "Sam Brockie"
-
-# -- General configuration ---------------------------------------------------
-# https://www.sphinx-doc.org/en/master/usage/configuration.html#general-configuration
-
-extensions = [
-    "sphinx.ext.napoleon",
-    "sphinx.ext.intersphinx",
-    "sphinx.ext.autodoc",
-    "sphinx.ext.autosummary",
-    "sphinx.ext.mathjax",
-    "sphinx.ext.viewcode",
-]
-
-templates_path = ["_templates"]
-exclude_patterns = ["_build", "Thumbs.db", ".DS_Store"]
-
-napoleon_google_docstring = True
-napoleon_custom_sections = [("Explanation", "notes_style")]
-
-intersphinx_mapping = {
-    "cyipopt": ("https://cyipopt.readthedocs.io/en/stable/", None),
-    "matplotlib": ("https://matplotlib.org/stable/", None),
-    "numba": ("https://numba.readthedocs.io/en/stable/", None),
-    "numpy": ("https://numpy.org/doc/stable/", None),
-    "scipy": ("https://docs.scipy.org/doc/scipy/", None),
-    "sympy": ("https://docs.sympy.org/latest/", None),
     "python": ("http://docs.python.org/3", None),
 }
 
@@ -116,5 +57,4 @@
     "source_edit_link": "https://github.com/brocksam/pycollo/",
 }
 
-html_static_path = ["_static"]
->>>>>>> 5d3b5540
+html_static_path = ["_static"]