"""The main way to define and interact with a Pycollo optimal control problem.

This module contains the main class that the user will interact with to define
and run their optimal control problem when working with Pycollo. Terminolgy is
loosely defined in accordance with "Betts, JT (2010). Practical Methods for
Optimal Control and Estimiation Using Nonlinear Programming (Second Edition)".
See the ``Notes`` section for a full list of symbols used.

Notes:
    * t: independent parameter (time).
    * x = [y, u, q, t0, tf, s]: vector of problem variables.
    * y: vector state variables (which are functions of time).
    * u: vector control variables (which are functions of time).
    * q: vector of integral constraints.
    * t0: the initial time of the (single) phase.
    * tf: the final time of the (single) phase.
    * s: vector of static parameter variables (which are phase-independent).

    * J: objective function.
    * g: gradient of the objective function w.r.t. x.
    * L: Lagrangian of the objective function and constraints.
    * H: Hessian of the Lagrangian.

    * c = [zeta, gamma, rho, beta]: vector of constraints.
    * zeta: vector of defect constraints.
    * gamma: vector of path constraints.
    * rho: vector of integral constraints.
    * beta: vector of endpoint constraints.
    * G: Jacobian of the constaints.

    * n = len(x): number of free variables
    * m = len(c): number of constraints
"""


from typing import AnyStr, Iterable, Tuple

import numpy as np

# from ordered_set import OrderedSet
import sympy as sym

from .backend import BACKENDS
from .bounds import EndpointBounds
from .guess import EndpointGuess
from .phase import Phase
from .scaling import EndpointScaling
from .settings import Settings
from .typing import OptionalSymsType
from .utils import check_sym_name_clash, console_out, format_as_data_container

__all__ = ["OptimalControlProblem"]


class OptimalControlProblem():
    """The main class for Pycollo optimal control problems"""

    def __init__(self,
                 name,
                 parameter_variables=None,
                 *,
                 bounds=None,
                 guess=None,
                 scaling=None,
                 endpoint_constraints=None,
                 objective_function=None,
                 settings=None,
                 auxiliary_data=None,
                 ):
        """Initialise the optimal control problem with user-passed objects.

        Args:
<<<<<<< HEAD
                phases (``Iterable`` of :class:`~.Phase`, optional): Phases to be associated with the optimal control problem at initialisation. Defaults to None.
=======
                phases (:obj:`Iterable` of :class:`~.Phase`, optional): Phases to be
                        associated with the optimal control problem at initialisation.
                        Defaults to None.
>>>>>>> 38cde220
                parameter_variables ()
        """

        self.name = name
        self.settings = settings
        self._is_initialised = False
        self._forward_dynamics = False
        self._s_var_user = ()
        self._b_con_user = ()
        self._phases = ()
        self.parameter_variables = parameter_variables
        self.endpoint_constraints = endpoint_constraints
        self.objective_function = objective_function
        self.auxiliary_data = dict(auxiliary_data) if auxiliary_data else {}
        self.scaling = scaling
        self.bounds = bounds
        self.guess = guess

    @property
    def name(self) -> str:
        """The name associated with the optimal control problem. For setter
        behaviour, the supplied `name` is cast to a :class:`str`.

        The name is not strictly needed, however it improves the usefulness of
        Pycollo console output. This is particularly useful in cases where the
        user may wish to instantiate multiple :obj:`OptimalControlProblem`
        objects within a single script, or instantiates other Pycollo objects
<<<<<<< HEAD
        without providing a valid :class:`~.optimal_control_problem` argument for them to be linked to at initialisation.
=======
        without providing a valid :class:`~.optimal_control_problem` argument for them
        to be linked to at initialisation.
>>>>>>> 38cde220
        """
        return self._name

    @name.setter
    def name(self, name: AnyStr):
        self._name = str(name)

    @property
    def phases(self) -> Tuple[Phase, ...]:
        """A :class:`tuple` of all phases associated with the optimal control problem.

        :meth:`~.phase_number` are integers beginning at 1 and are
        ordered corresponding to the order that they were added to the optimal
        control problem. As Python uses zero-based indexing the phase numbers
<<<<<<< HEAD
        do not directly map to the indexes of phases within :attr:`~.phases`.
=======
        do not directly map to the indexes of phases within :class:`~.phases`.
>>>>>>> 38cde220
        Phases are however ordered sequentially corresponding to the
        cronological order they were added to the optimal control problem.
        """
        return self._phases

    def add_phase(self, phase: Iterable[Phase]) -> Phase:
        """Add an already instantiated :class:`~.Phase` to this optimal control problem.

<<<<<<< HEAD
        This method is needed as :attr:`~.phases` is read only ("private") and
        therefore users cannot manually add :class:`~.Phase` objects to an optimal
        control problem. :attr:`~.phases` is required to be read only as it is an
=======
        This method is needed as :class:`~.phases` is read only ("private") and
        therefore users cannot manually add :class:`~.Phase` objects to an optimal
        control problem. :class:`~.phases` is required to be read only as it is an
>>>>>>> 38cde220
        iterable of :class:`~.Phase` objects and must be protected from accidental errors
        introduced by user interacting with it incorrectly.

        Args:
                phase (Phase): The phase to be added to the optimal control problem

        Returns:
                the phase that has been added. It is the same
        """
        phase.optimal_control_problem = self
        return self.phases[-1]

    def add_phases(self, phases: Iterable[Phase]) -> Tuple[Phase, ...]:
        """Associate multiple already instantiated :class:`~.Phase` objects.

        This is a convinience method to allow the user to add multiple :class:`~.Phase`
        objects to the optimal control problem in one go.
        """
        return tuple(self.add_phase(phase) for phase in phases)

    def new_phase(self,
                  name: str,
                  state_variables: OptionalSymsType = None,
                  control_variables: OptionalSymsType = None) -> Phase:
        """Create a new :obj:`~.Phase` and add to this optimal control problem.

<<<<<<< HEAD
        Provides the same behaviour as manually creating a :obj:`~.Phase` called
=======
        Provides the same behaviour as manually creating a :obj:`.~Phase` called
>>>>>>> 38cde220
        `phase` and calling :meth:`~.add_phase`.
        """
        new_phase = Phase(name, optimal_control_problem=self,
                          state_variables=state_variables,
                          control_variables=control_variables)
        return new_phase

    def new_phase_like(self, phase_for_copying: Phase, name: str, **kwargs):
        """Creates new phase while copying all implemented values from `phase_for_copying`
        """
        return phase_for_copying.create_new_copy(name, **kwargs)

    def new_phases_like(self,
                        phase_for_copying: Phase,
                        number: int,
                        names: Iterable[str],
                        **kwargs) -> Tuple[Phase, ...]:
        """Creates multiple new phases like an already instantiated phase.

        For a list of key word arguments and default values see the docstring
<<<<<<< HEAD
        for the :func:`new_phase_like` method.
=======
        for the :meth:`~.new_phase_like` method.
>>>>>>> 38cde220

        Returns:
                The newly instantiated and associated phases.

        Raises:
                ValueError: If the same number of names are not supplied as the
                        number of specified new phases.
        """
        if len(names) != int(number):
            msg = ("Must supply a name for each new phase.")
            raise ValueError(msg)
        new_phases = (self.new_phase_like(phase_for_copying, name, **kwargs)
                      for name in names)
        return new_phases

    @property
    def number_phases(self) -> int:
        """Number of phases associated with this optimal control problem."""
        return len(self.phases)

    @property
    def time_symbol(self):
        """
        Symbol for time
        
        Raises:
                NotImplementedError: Whenever called to inform the user that these types of problem are not currently supported.
        """
        msg = ("Pycollo do not currently support dynamic, path or integral "
               "constraints that are explicit functions of continuous time.")
        raise NotImplementedError(msg)

    @property
    def parameter_variables(self):
        """Static parameter variables which are optimized within given bounds.

        As described in Betts, JT (2010). Bounds and guesses are implemented with :func:`~.bounds` and :func:`~.guess`.
        
        """
        return self._s_var_user

    @parameter_variables.setter
    def parameter_variables(self, s_vars):
        self._s_var_user = format_as_data_container("ParameterVariables", s_vars)
        _ = check_sym_name_clash(self._s_var_user)

    @property
    def number_parameter_variables(self):
        len(self._s_var_user)

    @property
    def endpoint_constraints(self):
        return self._b_con_user

    @endpoint_constraints.setter
    def endpoint_constraints(self, b_cons):
        self._b_con_user = format_as_data_container(
            "EndpointConstraints",
            b_cons,
            use_named=False,
        )

    @property
    def number_endpoint_constraints(self):
        return len(self._b_con_user)

    @property
    def objective_function(self):
        return self._J_user

    @objective_function.setter
    def objective_function(self, J):
        self._J_user = sym.sympify(J)
        # self._forward_dynamics = True if self._J_user == 1 else False

    @property
    def auxiliary_data(self):
        return self._aux_data_user

    @auxiliary_data.setter
    def auxiliary_data(self, aux_data):
        self._aux_data_user = dict(aux_data)

    @property
    def bounds(self):
        return self._bounds

    @bounds.setter
    def bounds(self, bounds):
        if bounds is None:
            self._bounds = EndpointBounds(optimal_control_problem=self)
        else:
            self._bounds = bounds
            self._bounds._ocp = self

    @property
    def guess(self):
        return self._guess

    @guess.setter
    def guess(self, guess):
        if guess is None:
            self._guess = EndpointGuess(optimal_control_problem=self)
        else:
            self._guess = guess
            self._guess.optimal_control_problem = self

    @property
    def scaling(self):
        return self._scaling

    @scaling.setter
    def scaling(self, scaling):
        if scaling is None:
            self._scaling = EndpointScaling(optimal_control_problem=self)
        else:
            self._scaling = scaling
            self._scaling._ocp = self

    @property
    def mesh_iterations(self):
        return self._mesh_iterations

    @property
    def num_mesh_iterations(self):
        return len(self._backend.mesh_iterations)

    @property
    def settings(self):
        return self._settings

    @settings.setter
    def settings(self, settings):
        if settings is None:
            self._settings = Settings(optimal_control_problem=self)
        else:
            self._settings = settings
            self._settings._ocp = self

    @property
    def solution(self):
        return self._backend.mesh_iterations[-1].solution

    def initialise(self):
        """Initialise the optimal control problem before solving.

        The initialisation of the optimal control problem involves the
        following stages:

            * 1. Check that for each phase there are the same number of state variables as there are state equations.
            * 2. Check that for each phase the user-supplied bounds are permissible, and check point bounds on optimal control problem.
            * 3. Process bounds that need processing.

        """
        self._console_out_initialisation_message()
        self._check_variables_and_equations()
        self._initialise_backend()
        self._check_problem_and_phase_bounds()
        self._initialise_scaling()
        self._initialise_quadrature()
        self._postprocess_backend()
        self._initialise_initial_mesh()
        self._check_initial_guess()
        self._initialise_first_mesh_iteration()
        self._is_initialised = True

    def _console_out_initialisation_message(self):
        msg = "Initialising optimal control problem."
        console_out(msg, heading=True)

    def _check_variables_and_equations(self):
        for phase in self.phases:
            phase._check_variables_and_equations()
        msg = "Phase variables and equations checked."
        console_out(msg)

    def _initialise_backend(self):
        self._backend = BACKENDS.dispatcher[self.settings.backend](self)
        msg = "Backend initialised."
        console_out(msg)

    def _check_problem_and_phase_bounds(self):
        self._backend.create_bounds()
        msg = "Bounds checked."
        console_out(msg)

    def _initialise_scaling(self):
        self._backend.create_scaling()
        msg = "Problem scaling initialised."
        console_out(msg)

    def _initialise_quadrature(self):
        self._backend.create_quadrature()
        msg = "Quadrature scheme initialised."
        console_out(msg)

    def _check_initial_guess(self):
        self._backend.create_guess()
        msg = "Initial guess checked."
        console_out(msg)

    def _postprocess_backend(self):
        self._backend.postprocess_problem_backend()
        msg = "Backend postprocessing complete."
        console_out(msg)

    def _initialise_initial_mesh(self):
        self._backend.create_initial_mesh()
        msg = "Initial mesh created."
        console_out(msg)

    def _initialise_first_mesh_iteration(self):
        self._backend.create_mesh_iterations()

    def solve(self, display_progress=False):
        """Solve the optimal control problem.

        If the initialisation flag is not set to True then the initialisation
        method is called to initialise the optimal control problem.

        Parameters:
            display_progress : bool
                Option for whether progress updates should be outputted to the
                console during solving. Defaults to False.
        """
        self._check_if_initialisation_required_before_solve()
        self.mesh_tolerance_met = False
        self._set_solve_options(display_progress)
        tolerances_met = False
        while not tolerances_met:
            tolerances_met = self._solve_iteration()
        self._final_output()

    def _check_if_initialisation_required_before_solve(self):
        """Initialise the optimal control problem before solve if required."""
        if not self._is_initialised:
            self.initialise()

    def _solve_iteration(self):
        """Solve a single mesh iteration.

        Return:
        bool
            True is mesh tolerance is met or if maximum number of mesh
            iterations has been reached.

        """

        def tolerances_met(mesh_tolerance_met, mesh_iterations_met):
            return (mesh_iterations_met or mesh_tolerance_met)

        if self._backend.mesh_iterations[-1].solved:
            _ = self._backend.new_mesh_iteration(self._next_iteration_mesh,
                                                 self._next_iteration_guess)
        result = self._backend.mesh_iterations[-1].solve()
        self._next_iteration_mesh = result.next_iteration_mesh
        self._next_iteration_guess = result.next_iteration_guess
        if result.mesh_tolerance_met:
            self.mesh_tolerance_met = True
            msg = (f"Mesh tolerance met in mesh iteration "
                   f"{self.num_mesh_iterations}.\n")
            print(msg)
        if self.num_mesh_iterations >= self.settings.max_mesh_iterations:
            mesh_iterations_met = True
            if not self.mesh_tolerance_met:
                msg = ("Maximum number of mesh iterations reached. Pycollo "
                       "exiting before mesh tolerance met.\n")
                print(msg)
        else:
            mesh_iterations_met = False
        return tolerances_met(result.mesh_tolerance_met, mesh_iterations_met)

    def _set_solve_options(self, display_progress):
        self._display_progress = display_progress

    # def _initialise(self):
    #   self._check_user_supplied_bounds()
    #   self._generate_scaling()
    #   self._generate_expression_graph()
    #   self._generate_quadrature()
    #   self._compile_numba_functions()
    #   self._check_user_supplied_initial_guess()

    #   # Initialise the initial mesh iterations
    #   self._mesh_iterations[0]._initialise_iteration(self.initial_guess)

    #   ocp_initialisation_time_stop = timer()
    #   self._ocp_initialisation_time = (ocp_initialisation_time_stop
    #       - ocp_initialisation_time_start)
    #   self._is_initialised = True

    # def solve_old(self, display_progress=False):
    #   """Solve the optimal control problem.

    #   If the initialisation flag is not set to True then the initialisation
    #   method is called to initialise the optimal control problem.

    #   Parameters:
    #   -----------
    #   display_progress : bool
    #       Option for whether progress updates should be outputted to the
    #       console during solving. Defaults to False.
    #   """

    #   self._set_solve_options(display_progress)
    #   self._check_if_initialisation_required_before_solve()

    #   # Solve the transcribed NLP on the initial mesh
    #   new_iteration_mesh, new_iteration_guess = self._mesh_iterations[0]._solve()

    #   mesh_iterations_met = self._settings.max_mesh_iterations == 1
    #   if new_iteration_mesh is None:
    #           mesh_tolerance_met = True
    #   else:
    #       mesh_tolerance_met = False

    #   while not mesh_iterations_met and not mesh_tolerance_met:
    #       new_iteration = Iteration(optimal_control_problem=self, iteration_number=self.num_mesh_iterations+1, mesh=new_iteration_mesh)
    #       self._mesh_iterations.append(new_iteration)
    #       self._mesh_iterations[-1]._initialise_iteration(new_iteration_guess)
    #       new_iteration_mesh, new_iteration_guess = self._mesh_iterations[-1]._solve()
    #       if new_iteration_mesh is None:
    #           mesh_tolerance_met = True
    #           print(f'Mesh tolerance met in mesh iteration {len(self._mesh_iterations)}.\n')
    #       elif self.num_mesh_iterations >= self._settings.max_mesh_iterations:
    #           mesh_iterations_met = True
    #           print(f'Maximum number of mesh iterations reached. pycollo exiting before mesh tolerance met.\n')

    #   _ = self._final_output()

    def _set_solve_options(self, display_progress):
        self._display_progress = display_progress

    def _check_if_initialisation_required_before_solve(self):
        if not self._is_initialised:
            self.initialise()

    def _final_output(self):

        def solution_results():
            J_msg = (f'Final Objective Function Evaluation: {self._backend.mesh_iterations[-1].solution.objective:.4f}\n')
            print(J_msg)

        def mesh_results():
            section_msg = (f'Final Number of Mesh Sections:       {self.mesh_iterations[-1]._mesh._K}')
            node_msg = (f'Final Number of Collocation Nodes:   {self.mesh_iterations[-1]._mesh._N}\n')
            print(section_msg)
            print(node_msg)

        def time_results():
            ocp_init_time_msg = (f'Total OCP Initialisation Time:       {self._ocp_initialisation_time:.4f} s')
            print(ocp_init_time_msg)

            self._iteration_initialisation_time = np.sum(np.array(
                [iteration._initialisation_time for iteration in self._mesh_iterations]))

            iter_init_time_msg = (f'Total Iteration Initialisation Time: {self._iteration_initialisation_time:.4f} s')
            print(iter_init_time_msg)

            self._nlp_time = np.sum(
                np.array([iteration._nlp_time for iteration in self._mesh_iterations]))

            nlp_time_msg = (f'Total NLP Solver Time:               {self._nlp_time:.4f} s')
            print(nlp_time_msg)

            self._process_results_time = np.sum(np.array(
                [iteration._process_results_time for iteration in self._mesh_iterations]))

            process_results_time_msg = (f'Total Mesh Refinement Time:          {self._process_results_time:.4f} s')
            print(process_results_time_msg)

            total_time_msg = (f'\nTotal Time:                          {self._ocp_initialisation_time + self._iteration_initialisation_time + self._nlp_time + self._process_results_time:.4f} s')
            print(total_time_msg)
            print('\n\n')

        solved_msg = ('Optimal control problem sucessfully solved.')
        console_out(solved_msg, heading=True)

        solution_results()
        if False:
            mesh_results()
            time_results()

    def __str__(self):
        """Returns name of OCP"""
        return self.name

    def __repr__(self):
        return f"OptimalControlProblem('{self.name}')"


def kill():
    print('\n\n')
    raise ValueError


def cout(*args):
    print('\n\n')
    for arg in args:
        print(f'{arg}\n')<|MERGE_RESOLUTION|>--- conflicted
+++ resolved
@@ -70,13 +70,8 @@
         """Initialise the optimal control problem with user-passed objects.
 
         Args:
-<<<<<<< HEAD
                 phases (``Iterable`` of :class:`~.Phase`, optional): Phases to be associated with the optimal control problem at initialisation. Defaults to None.
-=======
-                phases (:obj:`Iterable` of :class:`~.Phase`, optional): Phases to be
-                        associated with the optimal control problem at initialisation.
-                        Defaults to None.
->>>>>>> 38cde220
+
                 parameter_variables ()
         """
 
@@ -104,12 +99,8 @@
         Pycollo console output. This is particularly useful in cases where the
         user may wish to instantiate multiple :obj:`OptimalControlProblem`
         objects within a single script, or instantiates other Pycollo objects
-<<<<<<< HEAD
+
         without providing a valid :class:`~.optimal_control_problem` argument for them to be linked to at initialisation.
-=======
-        without providing a valid :class:`~.optimal_control_problem` argument for them
-        to be linked to at initialisation.
->>>>>>> 38cde220
         """
         return self._name
 
@@ -124,11 +115,7 @@
         :meth:`~.phase_number` are integers beginning at 1 and are
         ordered corresponding to the order that they were added to the optimal
         control problem. As Python uses zero-based indexing the phase numbers
-<<<<<<< HEAD
         do not directly map to the indexes of phases within :attr:`~.phases`.
-=======
-        do not directly map to the indexes of phases within :class:`~.phases`.
->>>>>>> 38cde220
         Phases are however ordered sequentially corresponding to the
         cronological order they were added to the optimal control problem.
         """
@@ -137,15 +124,9 @@
     def add_phase(self, phase: Iterable[Phase]) -> Phase:
         """Add an already instantiated :class:`~.Phase` to this optimal control problem.
 
-<<<<<<< HEAD
         This method is needed as :attr:`~.phases` is read only ("private") and
         therefore users cannot manually add :class:`~.Phase` objects to an optimal
         control problem. :attr:`~.phases` is required to be read only as it is an
-=======
-        This method is needed as :class:`~.phases` is read only ("private") and
-        therefore users cannot manually add :class:`~.Phase` objects to an optimal
-        control problem. :class:`~.phases` is required to be read only as it is an
->>>>>>> 38cde220
         iterable of :class:`~.Phase` objects and must be protected from accidental errors
         introduced by user interacting with it incorrectly.
 
@@ -172,11 +153,7 @@
                   control_variables: OptionalSymsType = None) -> Phase:
         """Create a new :obj:`~.Phase` and add to this optimal control problem.
 
-<<<<<<< HEAD
         Provides the same behaviour as manually creating a :obj:`~.Phase` called
-=======
-        Provides the same behaviour as manually creating a :obj:`.~Phase` called
->>>>>>> 38cde220
         `phase` and calling :meth:`~.add_phase`.
         """
         new_phase = Phase(name, optimal_control_problem=self,
@@ -197,11 +174,7 @@
         """Creates multiple new phases like an already instantiated phase.
 
         For a list of key word arguments and default values see the docstring
-<<<<<<< HEAD
         for the :func:`new_phase_like` method.
-=======
-        for the :meth:`~.new_phase_like` method.
->>>>>>> 38cde220
 
         Returns:
                 The newly instantiated and associated phases.
